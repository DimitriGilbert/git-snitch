const { execSync } = require('child_process');
const fs = require('fs');
const path = require('path');
const sloc = require('sloc');

/**
 * Parse period shorthand to Git since format
 */
function parsePeriodToGitSince(period) {
    const match = period.match(/^(\d+)([hdwmy])$/i);
    if (match) {
        const [, amount, unit] = match;
        const unitMap = {
            'h': 'hours',
            'd': 'days', 
            'w': 'weeks',
            'm': 'months',
            'y': 'years'
        };
        const fullUnit = unitMap[unit.toLowerCase()];
        if (fullUnit) {
            return `${amount} ${fullUnit} ago`;
        }
    }
    return period;
}

/**
 * Find git repositories recursively
 */
function findGitRepositories(baseDir) {
    const gitDirs = [];
    if (!fs.existsSync(baseDir)) {
        return [];
    }
    
    try {
        const entries = fs.readdirSync(baseDir, { withFileTypes: true });
        
        for (const entry of entries) {
            const fullPath = path.join(baseDir, entry.name);
            if (entry.isDirectory()) {
                if (entry.name === ".git") {
                    gitDirs.push(path.dirname(fullPath));
                } else if (entry.name !== 'node_modules' && !entry.name.startsWith('.') && entry.name !== 'vendor') {
                    try {
                        gitDirs.push(...findGitRepositories(fullPath));
                    } catch (error) {
                        // Ignore directories we can't read
                    }
                }
            }
        }
    } catch (error) {
        // Ignore directories we can't read
    }
    
    return [...new Set(gitDirs)];
}

/**
 * Get repository information
 */
function getRepoInfo(repoPath) {
    try {
        let remoteUrl = execSync("git config --get remote.origin.url", {
            encoding: "utf8",
            cwd: repoPath,
            stdio: 'pipe'
        }).trim();

        if (remoteUrl.startsWith("git@")) {
            const parts = remoteUrl.match(/git@([^:]+):([^/]+)\/(.+)\.git/);
            if (parts) remoteUrl = `https://${parts[1]}/${parts[2]}/${parts[3]}`;
        } else if (remoteUrl.endsWith(".git")) {
            remoteUrl = remoteUrl.slice(0, -4);
        }

        const repoName = path.basename(repoPath);
        return { name: repoName, path: repoPath, url: remoteUrl };
    } catch (error) {
        return { name: path.basename(repoPath), path: repoPath, url: "" };
    }
}

/**
<<<<<<< HEAD
 * Get lines of code count using sloc npm package
 */
function getLinesOfCode(repoPath) {
=======
 * Get lines of code count using sloc npm package with detailed breakdown
 */
function getLinesOfCode(repoPath, detailed = false) {
>>>>>>> 043a7e31
    const extensionMap = {
        '.js': 'js',
        '.jsx': 'jsx',
        '.ts': 'ts',
        '.tsx': 'tsx',
        '.php': 'php',
        '.py': 'py',
        '.java': 'java',
        '.c': 'c',
        '.cpp': 'cpp',
        '.cs': 'cs',
        '.go': 'go',
        '.rb': 'rb',
        '.rs': 'rust'
    };

    const excludeDirs = new Set([
        'node_modules',
        'dist',
        '.next',
        'build',
        'out',
        '.git',
        'vendor',
        'coverage',
        '.vscode',
        '.idea',
        'target',
        'bin',
        'obj'
    ]);

    let totalSourceLines = 0;
<<<<<<< HEAD

    function walkDir(dir) {
=======
    const byLanguage = {};
    const byDirectory = {};
    let totalStats = { source: 0, comment: 0, blank: 0, total: 0 };

    function walkDir(dir, relPath = '') {
>>>>>>> 043a7e31
        try {
            const entries = fs.readdirSync(dir, { withFileTypes: true });

            for (const entry of entries) {
                const fullPath = path.join(dir, entry.name);
<<<<<<< HEAD

                if (entry.isDirectory()) {
                    if (!excludeDirs.has(entry.name) && !entry.name.startsWith('.')) {
                        walkDir(fullPath);
=======
                const newRelPath = relPath ? path.join(relPath, entry.name) : entry.name;

                if (entry.isDirectory()) {
                    if (!excludeDirs.has(entry.name) && !entry.name.startsWith('.')) {
                        walkDir(fullPath, newRelPath);
>>>>>>> 043a7e31
                    }
                } else if (entry.isFile()) {
                    const ext = path.extname(entry.name);
                    const language = extensionMap[ext];
<<<<<<< HEAD

                    if (language) {
                        try {
                            const code = fs.readFileSync(fullPath, 'utf8');
                            const stats = sloc(code, language);
                            totalSourceLines += stats.source || 0;
=======

                    if (language) {
                        try {
                            const code = fs.readFileSync(fullPath, 'utf8');
                            const stats = sloc(code, language);

                            const sourceLines = stats.source || 0;
                            totalSourceLines += sourceLines;

                            if (detailed) {
                                // By language
                                if (!byLanguage[language]) {
                                    byLanguage[language] = { source: 0, comment: 0, blank: 0, files: 0 };
                                }
                                byLanguage[language].source += sourceLines;
                                byLanguage[language].comment += stats.comment || 0;
                                byLanguage[language].blank += stats.blank || 0;
                                byLanguage[language].files++;

                                // By directory
                                const topDir = relPath.split(path.sep)[0] || 'root';
                                if (!byDirectory[topDir]) {
                                    byDirectory[topDir] = 0;
                                }
                                byDirectory[topDir] += sourceLines;

                                // Total stats
                                totalStats.source += sourceLines;
                                totalStats.comment += stats.comment || 0;
                                totalStats.blank += stats.blank || 0;
                                totalStats.total += stats.total || 0;
                            }
>>>>>>> 043a7e31
                        } catch (fileError) {
                            // Skip files that can't be read or parsed
                        }
                    }
                }
            }
        } catch (dirError) {
            // Skip directories that can't be read
<<<<<<< HEAD
        }
    }

    try {
        walkDir(repoPath);
=======
        }
    }

    try {
        walkDir(repoPath);

        if (detailed) {
            return {
                total: totalSourceLines,
                byLanguage,
                byDirectory,
                stats: totalStats
            };
        }

>>>>>>> 043a7e31
        return totalSourceLines;
    } catch (error) {
        return detailed ? { total: 0, byLanguage: {}, byDirectory: {}, stats: { source: 0, comment: 0, blank: 0, total: 0 } } : 0;
    }
}

/**
 * Get commit branch information
 */
function getCommitBranchInfo(commitHash, repoPath) {
    try {
        const output = execSync(`git branch -a --contains ${commitHash}`, {
            encoding: "utf8",
            stdio: "pipe",
            cwd: repoPath
        }).trim();
        const branches = output.split('\n').map(l => l.trim().replace(/^\* /, '')).filter(Boolean);
        if (branches.length > 0) {
            const localBranch = branches.find(b => !b.startsWith('remotes/'));
            return localBranch || branches[0];
        }
        return 'unknown';
    } catch (error) {
        return "unknown";
    }
}

/**
 * Parse git log output
 */
function parseGitLog(output, repoPath) {
    const commits = [];
    const lines = output.split("\n");
    let currentCommit = null;

    for (const line of lines) {
        if (line.includes("|") && !line.match(/^\d+\s+\d+\s+/)) {
            if (currentCommit) commits.push(currentCommit);

            const parts = line.split("|");
            currentCommit = {
                hash: parts[0],
                author: parts[1],
                email: parts[2],
                date: new Date(parts[3]),
                message: parts[4],
                branch: getCommitBranchInfo(parts[0], repoPath),
                additions: 0,
                deletions: 0,
                files: [],
            };
        } else if (line.match(/^\d+\s+\d+\s+/) && currentCommit) {
            const parts = line.split("\t");
            if (parts.length >= 3) {
                const additions = parseInt(parts[0], 10) || 0;
                const deletions = parseInt(parts[1], 10) || 0;
                currentCommit.additions += additions;
                currentCommit.deletions += deletions;
                currentCommit.files.push({ filename: parts[2], additions, deletions });
            }
        }
    }

    if (currentCommit) commits.push(currentCommit);
    return commits;
}

/**
 * Calculate timing statistics
 */
function calculateTimingStats(commits) {
    if (commits.length < 2) return { avgHours: 0, avgDays: 0 };
    const sortedCommits = [...commits].sort((a, b) => a.date - b.date);
    let totalTimeDiff = 0;
    for (let i = 1; i < sortedCommits.length; i++) {
        totalTimeDiff += sortedCommits[i].date - sortedCommits[i - 1].date;
    }
    const avgMilliseconds = totalTimeDiff / (sortedCommits.length - 1);
    const avgHours = Math.round(avgMilliseconds / 3600000);
    const avgDays = Math.round((avgHours / 24) * 10) / 10;
    return { avgHours, avgDays };
}

/**
 * Generate user statistics
 */
function generateUserStats(commits) {
    const users = new Map();
    for (const commit of commits) {
        const userKey = `${commit.author}|${commit.email}`;
        if (!users.has(userKey)) {
            users.set(userKey, {
                name: commit.author,
                email: commit.email,
                commits: [],
                totalCommits: 0,
                totalAdditions: 0,
                totalDeletions: 0,
            });
        }
        const user = users.get(userKey);
        user.commits.push(commit);
        user.totalCommits++;
        user.totalAdditions += commit.additions;
        user.totalDeletions += commit.deletions;
    }

    return Array.from(users.values()).map((user) => {
        user.commits.sort((a, b) => b.date - a.date);
        const timing = calculateTimingStats(user.commits);
        return {
            ...user,
            avgAdditions: user.totalCommits > 0 ? Math.round(user.totalAdditions / user.totalCommits) : 0,
            avgDeletions: user.totalCommits > 0 ? Math.round(user.totalDeletions / user.totalCommits) : 0,
            avgTimeBetweenCommits: timing,
        };
    });
}

/**
 * Generate project statistics
 */
function generateProjectStats(commits) {
    const totalCommits = commits.length;
    const totalAdditions = commits.reduce((sum, c) => sum + c.additions, 0);
    const totalDeletions = commits.reduce((sum, c) => sum + c.deletions, 0);
    return {
        totalCommits,
        totalAdditions,
        totalDeletions,
        avgAdditions: totalCommits > 0 ? Math.round(totalAdditions / totalCommits) : 0,
        avgDeletions: totalCommits > 0 ? Math.round(totalDeletions / totalCommits) : 0,
        avgTimeBetweenCommits: calculateTimingStats(commits),
    };
}

/**
 * Create commit URL for external repository
 */
function createCommitUrl(repoUrl, hash) {
    if (!repoUrl) return "#";
    if (repoUrl.includes("github.com") || repoUrl.includes("gitlab.com")) {
        return `${repoUrl}/commit/${hash}`;
    }
    return "#";
}

/**
 * Create branch URL for external repository
 */
function createBranchUrl(repoUrl, branchName) {
    if (!repoUrl || !branchName || branchName === "unknown") return "#";
    let cleanBranchName = branchName.startsWith("origin/") ? branchName.substring(7) : branchName;
    cleanBranchName = encodeURIComponent(cleanBranchName);
    if (repoUrl.includes("github.com") || repoUrl.includes("gitlab.com")) {
        return `${repoUrl}/tree/${cleanBranchName}`;
    }
    return "#";
}

module.exports = {
    parsePeriodToGitSince,
    findGitRepositories,
    getRepoInfo,
    getLinesOfCode,
    getCommitBranchInfo,
    parseGitLog,
    calculateTimingStats,
    generateUserStats,
    generateProjectStats,
    createCommitUrl,
    createBranchUrl
};<|MERGE_RESOLUTION|>--- conflicted
+++ resolved
@@ -84,15 +84,9 @@
 }
 
 /**
-<<<<<<< HEAD
  * Get lines of code count using sloc npm package
  */
 function getLinesOfCode(repoPath) {
-=======
- * Get lines of code count using sloc npm package with detailed breakdown
- */
-function getLinesOfCode(repoPath, detailed = false) {
->>>>>>> 043a7e31
     const extensionMap = {
         '.js': 'js',
         '.jsx': 'jsx',
@@ -126,45 +120,25 @@
     ]);
 
     let totalSourceLines = 0;
-<<<<<<< HEAD
-
-    function walkDir(dir) {
-=======
     const byLanguage = {};
     const byDirectory = {};
     let totalStats = { source: 0, comment: 0, blank: 0, total: 0 };
 
     function walkDir(dir, relPath = '') {
->>>>>>> 043a7e31
         try {
             const entries = fs.readdirSync(dir, { withFileTypes: true });
 
             for (const entry of entries) {
                 const fullPath = path.join(dir, entry.name);
-<<<<<<< HEAD
-
-                if (entry.isDirectory()) {
-                    if (!excludeDirs.has(entry.name) && !entry.name.startsWith('.')) {
-                        walkDir(fullPath);
-=======
                 const newRelPath = relPath ? path.join(relPath, entry.name) : entry.name;
 
                 if (entry.isDirectory()) {
                     if (!excludeDirs.has(entry.name) && !entry.name.startsWith('.')) {
                         walkDir(fullPath, newRelPath);
->>>>>>> 043a7e31
                     }
                 } else if (entry.isFile()) {
                     const ext = path.extname(entry.name);
                     const language = extensionMap[ext];
-<<<<<<< HEAD
-
-                    if (language) {
-                        try {
-                            const code = fs.readFileSync(fullPath, 'utf8');
-                            const stats = sloc(code, language);
-                            totalSourceLines += stats.source || 0;
-=======
 
                     if (language) {
                         try {
@@ -197,7 +171,6 @@
                                 totalStats.blank += stats.blank || 0;
                                 totalStats.total += stats.total || 0;
                             }
->>>>>>> 043a7e31
                         } catch (fileError) {
                             // Skip files that can't be read or parsed
                         }
@@ -206,13 +179,6 @@
             }
         } catch (dirError) {
             // Skip directories that can't be read
-<<<<<<< HEAD
-        }
-    }
-
-    try {
-        walkDir(repoPath);
-=======
         }
     }
 
@@ -228,7 +194,6 @@
             };
         }
 
->>>>>>> 043a7e31
         return totalSourceLines;
     } catch (error) {
         return detailed ? { total: 0, byLanguage: {}, byDirectory: {}, stats: { source: 0, comment: 0, blank: 0, total: 0 } } : 0;
